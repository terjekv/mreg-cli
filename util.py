import re
import json
import sys
import getpass
import ipaddress
import traceback
import typing
import types
import inspect
import requests

from config import cli_config
from exceptions import *
from history import history
from log import *

try:
    conf = cli_config(required_fields=("server_ip", "server_port", "tag_file", "129_240_file", "158_36_file", "172_16_file", "193_157_file"))
except Exception as e:
    print("util.py: cli_config:", e)
    traceback.print_exc()
    sys.exit(1)

location_tags = []
category_tags = []

with open(conf['tag_file'], 'r') as file:
    line_number = 1
    for line in file:
        match = re.match(r"(?P<location>[a-zA-Z0-9]+)\s+:\s+Plassering:.*", line)
        if match:
            location_tags.append(match.group('location'))
            line_number += 1
        else:
            match = re.match(r"(?P<category>[a-zA-Z0-9]+)\s+.*", line)
            if not match:
                print('ERROR in %s, wrong format on line: %d - %s\n', conf['tag_file'], line_number, line)
                sys.exit(-1)
            category_tags.append(match.group('category'))
            line_number += 1


def host_exists(name: str) -> bool:
    """Checks if a host with the given name exists"""
    url = "http://{}:{}/hosts/?name={}".format(
        conf["server_ip"],
        conf["server_port"],
        name
    )
    history.record_get(url)
    hosts = get(url).json()

    # Response data sanity checks
    if len(hosts) > 1:
        cli_error("host exist check received more than one match for \"{}\"".format(name))
    if len(hosts) == 0:
        return False
    if hosts[0]["name"] != name:
        cli_error("host exist check received from API \"{}\" when searched for \"{}\"".format(
            hosts[0]["name"],
            name,
        ))
    return True


def host_info_by_name_or_ip(name_or_ip: str) -> dict:
    """
    Return a dict with host information about the given host, or the host owning the given ip.

    :param name_or_ip: Either a host name on short or long form or an ipv4/ipv6 address.
    :return: A dict of the JSON object received with the host information
    """
    if is_valid_ip(name_or_ip):
        name = resolve_ip(name_or_ip)
    else:
        name = name_or_ip
    return host_info_by_name(name)


def host_info_by_name(name: str, follow_cnames: bool = True) -> dict:
    """
    Return a dict with host information about the given host.

    :param name: A host name on either short or long form.
    :param follow_cnames: Indicate whether or not to follow cname relations. If True (default)
    then it will return the host with the canonical name instead of the given alias.
    :return: A dict of the JSON object received with the host information
    """
    name = resolve_input_name(name)
    url = "http://{}:{}/hosts/{}".format(conf["server_ip"], conf["server_port"], name)
    history.record_get(url)
    host = get(url).json()
    if host["cname"] and follow_cnames:
        if len(host["cname"]) > 1:
            cli_error("{} has multiple CNAME records".format(name))
        return host_info_by_name(host["cname"][0]["cname"])
    else:
        return host


def choose_ip_from_subnet(subnet: dict) -> str:
    """
    Returns an arbitrary ip from the given subnet.
    Assumes subnet exists.
    :param subnet: dict with subnet info.
    :return: Ip address string
    """
    addresses = list(ipaddress.ip_network(subnet['range']).hosts())
    addresses = set([str(ip) for ip in addresses[subnet['reserved']:]])
    addresses_in_use = set(get_subnet_used_list(subnet['range']))
    possible_addresses = addresses - addresses_in_use
    if not possible_addresses:
        cli_warning("No free addresses remaining on subnet {}".format(subnet['range']))
    return possible_addresses.pop()


################################################################################
#                                                                              #
#   HTTP requests wrappers with error checking                                 #
#                                                                              #
################################################################################


def post(url: str, **kwargs) -> requests.Response:
    """Uses requests to make a post request. Assumes that all kwargs are data fields"""
    p = requests.post(url, data=kwargs)
    if not p.ok:
        message = "POST \"{}\": {}: {}".format(url, p.status_code, p.reason)
        try:
            body = p.json()
        except ValueError:
            pass
        else:
            message += "\n{}".format(json.dumps(body, indent=2))
        cli_error(message)
    return p


def patch(url: str, **kwargs) -> requests.Response:
    """Uses requests to make a patch request. Assumes that all kwargs are data fields"""
    p = requests.patch(url, data=kwargs)
    if not p.ok:
        message = "PATCH \"{}\": {}: {}".format(url, p.status_code, p.reason)
        try:
            body = p.json()
        except ValueError:
            pass
        else:
            message += "\n{}".format(json.dumps(body, indent=2))
        cli_error(message)
    return p


def delete(url: str) -> requests.Response:
    """Uses requests to make a delete request"""
    d = requests.delete(url)
    if not d.ok:
        message = "DELETE \"{}\": {}: {}".format(url, d.status_code, d.reason)
        try:
            body = d.json()
        except ValueError:
            pass
        else:
            message += "\n{}".format(json.dumps(body, indent=2))
        cli_error(message)
    return d


def get(url: str) -> requests.Response:
    """Uses requests to make a get request"""
    g = requests.get(url)
    if not g.ok:
        message = "GET \"{}\": {}: {}".format(url, g.status_code, g.reason)
        try:
            body = g.json()
        except ValueError:
            pass
        else:
            message += "\n{}".format(json.dumps(body, indent=2))
        cli_error(message)
    return g


################################################################################
#                                                                              #
#   Cname utilities                                                            #
#                                                                              #
################################################################################

def aliases_of_host(name: str) -> typing.List[str]:
    """Finds all aliases for the host"""
    url = "http://{}:{}/hosts/?cname__cname={}".format(
        conf["server_ip"],
        conf["server_port"],
        name
    )
    history.record_get(url)
    hosts = get(url).json()
    aliases = []
    for host in hosts:
        aliases.append(host["name"])
    return aliases


################################################################################
#                                                                              #
#   Host resolving utilities                                                   #
#                                                                              #
################################################################################


def resolve_name_or_ip(name_or_ip: str) -> str:
    """Tries to find a host from the given name/ip. Raises an exception if not."""
    if is_valid_ip(name_or_ip):
        return resolve_ip(name_or_ip)
    else:
        return resolve_input_name(name_or_ip)


def resolve_ip(ip: str) -> str:
    """Returns host name associated with ip"""
    url = "http://{}:{}/hosts/?ipaddress__ipaddress={}".format(
        conf["server_ip"],
        conf["server_port"],
        ip
    )
    history.record_get(url)
    hosts = get(url).json()

    # Response data sanity check
    if len(hosts) > 1:
        cli_error("resolve ip got multiple matches for ip \"{}\"".format(ip))

    if len(hosts) == 0:
        cli_warning("{} doesnt belong to any host", exception=HostNotFoundWarning)
    return hosts[0]["name"]


def resolve_input_name(name: str) -> str:
    """Tries to find the named host. Raises an exception if not."""
    url = "http://{}:{}/hosts/?name__contains={}".format(
        conf["server_ip"],
        conf["server_port"],
        name
    )
    history.record_get(url)
    hosts = get(url).json()

    for host in hosts:
        if name == host["name"]:
            return name
    name = to_longform(name)
    for host in hosts:
        if name == host["name"]:
            return name
    cli_warning("host not found: {}".format(name), exception=HostNotFoundWarning)


################################################################################
#                                                                              #
#   Host name longform utilities                                               #
#                                                                              #
################################################################################

def is_longform(name: typing.AnyStr) -> bool:
    """Check if name ends with uio.no"""
    if not isinstance(name, (str, bytes)):
        return False
    return True if re.match("^.*\.uio\.no\.?$", name) else False


def to_longform(name: typing.AnyStr, trailing_dot: bool = False) -> str:
    """Return long form of host name, i.e. append uio.no"""
    if not isinstance(name, str):
        name = str(name)
    s = ".uio.no" if name[len(name) - 1] != "." else "uio.no"
    if trailing_dot:
        s += "."
    return name + s


################################################################################
#                                                                              #
#   Hinfo utility                                                              #
#                                                                              #
################################################################################

def hinfo_id_to_strings(id: int) -> typing.Tuple[str, str]:
    """Take a hinfo id and return a descriptive string"""
    assert isinstance(id, int)
    hl = hinfo_list()
    return hl[id - 1]


def hinfo_list() -> typing.List[typing.Tuple[str, str]]:
    """
    Return a list with descriptions of available hinfo presets. Their index + 1 corresponds to the
    hinfo id
    """
    url = "http://{}:{}/hinfopresets/".format(conf["server_ip"], conf["server_port"])
    history.record_get(url)
    hinfo_get = get(url)
    hl = []
    for hinfo in hinfo_get.json():
        assert isinstance(hinfo, dict)
        # Assuming hinfo preset ids are 1-indexed
        hl.insert(hinfo["hinfoid"] - 1, (hinfo["os"], hinfo["cpu"]))
    return hl


################################################################################
#                                                                              #
#   Subnet utility                                                             #
#                                                                              #
################################################################################

def get_subnet(ip: str) -> str:
    "Returns subnet associated with given range or IP"
    if is_valid_subnet(ip):
        url = "http://{}:{}/subnets/{}".format(
            conf["server_ip"],
            conf["server_port"],
            ip
        )
        return get(url).json()
    elif is_valid_ip(ip):
        url = "http://{}:{}/subnets/".format(
            conf["server_ip"],
            conf["server_port"]
        )
        ip_object = ipaddress.ip_address(ip)
        subnet = None
        subnet_list = get(url).json()
        subnet_ranges = [ip_range['range'] for ip_range in subnet_list]
        for ip_range in subnet_ranges:
            ip_network = ipaddress.ip_network(ip_range)
            if ip_object in ip_network:
                subnet = ip_range
                break

        if subnet:
            url = "http://{}:{}/subnets/{}".format(
                conf["server_ip"],
                conf["server_port"],
                subnet
            )
            return get(url).json()
        cli_warning("ip address is not an address in any existing subnet")
    else:
        cli_warning("Not a valid ip range or ip address")

<<<<<<< HEAD

def get_subnet_used_list(ip_range: str):
=======
def get_subnet_used_list(ip_range: str) :
>>>>>>> a1990e22
    "Return a list of the addresses in use on a given subnet"
    url = "http://{}:{}/subnets/{}{}".format(
        conf["server_ip"],
        conf["server_port"],
        ip_range,
        "?used_list"
    )
    return get(url).json()

<<<<<<< HEAD
=======
def get_vlan_mapping():
    """"Get VLAN mapping: subnet - vlan"""
    vlans = {}
    get_vlans_from_file(conf['129_240_file'], vlans)
    get_vlans_from_file(conf['158_36_file'], vlans)
    get_vlans_from_file(conf['172_16_file'], vlans)
    get_vlans_from_file(conf['193_157_file'], vlans)
    return vlans

def get_vlans_from_file(file: str, vlans: dict):
    "Read VLAN mapping from a file"
    with open(file, 'r') as file:
        for line in file:
            if re.match(r"#.*", line):
                pass
            else:
                match = re.match(r"(?P<range>\d+.\d+.\d+.\d+\/\d+)\s+.*?[vlan|VLAN|Vlan]\s*?(?P<vlan>\d+).*", line)
                if match:
                    vlans[match.group('vlan')] = match.group('range')

>>>>>>> a1990e22

################################################################################
#                                                                              #
#   Pretty printing                                                            #
#                                                                              #
################################################################################


def print_host_name(name: str, padding: int = 14) -> None:
    """Pretty print given name."""
    if name is None:
        return
    assert isinstance(name, str)
    print("{1:<{0}}{2}".format(padding, "Name:", name))


def print_contact(contact: str, padding: int = 14) -> None:
    """Pretty print given contact."""
    if contact is None:
        return
    assert isinstance(contact, str)
    print("{1:<{0}}{2}".format(padding, "Contact:", contact))


def print_comment(comment: str, padding: int = 14) -> None:
    """Pretty print given comment."""
    if comment is None:
        return
    assert isinstance(comment, str)
    print("{1:<{0}}{2}".format(padding, "Comment:", comment))


def print_ipaddresses(ipaddresses: typing.Iterable[dict], padding: int = 14) -> None:
    """Pretty print given ip addresses"""
    if ipaddresses is None:
        return
    a_records = []
    aaaa_records = []
    len_ip = 0
    for record in ipaddresses:
        if is_valid_ipv4(record["ipaddress"]):
            a_records.append(record)
            if len(record["ipaddress"]) > len_ip:
                len_ip = len(record["ipaddress"])
        elif is_valid_ipv6(record["ipaddress"]):
            aaaa_records.append(record)
            if len(record["ipaddress"]) > len_ip:
                len_ip = len(record["ipaddress"])
    len_ip += 2
    if a_records:
        print("{1:<{0}}{2:<{3}}{4}".format(padding, "A_Records:", "IP", len_ip, "MAC"))
        for record in a_records:
            ip = record["ipaddress"]
            mac = record["macaddress"]
            print("{1:<{0}}{2:<{3}}{4}".format(
                padding, "", ip if ip else "<not set>", len_ip,
                mac if mac else "<not set>"))

    # print aaaa records
    if aaaa_records:
        print("{1:<{0}}{2:<{3}}{4}".format(padding, "AAAA_Records:", "IP", len_ip, "MAC"))
        for record in aaaa_records:
            ip = record["ipaddress"]
            mac = record["macaddress"]
            print("{1:<{0}}{2:<{3}}{4}".format(
                padding, "", ip if ip else "<not set>", len_ip,
                mac if mac else "<not set>"))


def print_ttl(ttl: int, padding: int = 14) -> None:
    """Pretty print given ttl"""
    assert isinstance(ttl, int) or ttl is None
    print("{1:<{0}}{2}".format(padding, "TTL:", ttl or "(Default)"))


def print_hinfo(hinfo: typing.Tuple[str, str], padding: int = 14) -> None:
    """Pretty print given hinfo"""
    if hinfo is None:
        return
    assert isinstance(hinfo, tuple)
    assert len(hinfo) == 2
    assert isinstance(hinfo[0], str) and isinstance(hinfo[1], str)
    print("{1:<{0}}os={2} cpu={3}".format(padding, "Hinfo:", hinfo[0], hinfo[1]))


def print_hinfo_list(hinfos: typing.List[typing.Tuple[str, str]], padding: int = 14) -> None:
    """Pretty print a list of host infos"""
    assert isinstance(hinfos, list)
    max_len = 0
    for t in hinfos:
        assert isinstance(t, tuple)
        assert isinstance(t[0], str) and isinstance(t[1], str)
        if len(t[0]) > max_len:
            max_len = len(t[0])
    for i in range(0, len(hinfos)):
        print(
            "{1:<{0}} -> {2:<{3}} {4}".format(padding, i + 1, hinfos[i][0], max_len, hinfos[i][1]))


def print_srv(srv: dict, padding: int = 14) -> None:
    """Pretty print given srv"""
    print("{1:<{0}} SRV {2:^6} {3:^6} {4:^6} {5}".format(
        padding,
        srv["service"],
        srv["priority"],
        srv["weight"],
        srv["port"],
        srv["target"],
    ))


def print_loc(loc: str, padding: int = 14) -> None:
    """Pretty print given loc"""
    if loc is None:
        return
    assert isinstance(loc, str)
    print("{1:<{0}}{2}".format(padding, "Loc:", loc))


def print_cname(cname: str, host: str, padding: int = 14) -> None:
    """Pretty print given cname"""
    print("{1:<{0}}{2} -> {3}".format(padding, "Cname:", cname, host))


def print_txt(txt: str, padding: int = 14) -> None:
    """Pretty print given txt"""
    if txt is None:
        return
    assert isinstance(txt, str)
    print("{1:<{0}}{2}".format(padding, "TXT:", txt))


def print_ptr(ip: str, host_name: str, padding: int = 14) -> None:
    """Pretty print given txt"""
    assert isinstance(ip, str)
    assert isinstance(host_name, str)
    print("{1:<{0}} PTR {2}".format(padding, ip, host_name))


def print_subnet_unused(count: int, padding: int = 25) -> None:
    "Pretty print amount of unused addresses"
    assert isinstance(count, int)
    print("{1:<{0}}{2}{3}".format(padding, "Unused addresses:", count, " (excluding reserved adr.)"))

def print_subnet_reserved(ip_range: str, reserved: int, padding: int = 25) -> None:
    "Pretty print ip range and reserved addresses list"
    assert isinstance(ip_range, str)
    assert isinstance(reserved, int)
    subnet = ipaddress.IPv4Network(ip_range)
    hosts = list(subnet.hosts())
    print("{1:<{0}}{2} - {3}".format(padding, "IP-range:", subnet.network_address, subnet.broadcast_address))
    print("{1:<{0}}{2}".format(padding, "Reserved host addresses:", reserved))
    print("{1:<{0}}{2}{3}".format(padding, "", subnet.network_address, " (net)"))
    for x in range(reserved):
        print("{1:<{0}}{2}".format(padding, "", hosts[x]))
    print("{1:<{0}}{2}{3}".format(padding, "", subnet.broadcast_address, " (broadcast)" ))

<<<<<<< HEAD

def print_subnet_str(info: str, text: str, padding: int = 25) -> None:
    assert(isinstance(info, str))
    print("{1:<{0}}{2}".format(padding, text, info))


def print_subnet_int(info: int, text: str, padding: int = 25) -> None:
    assert(isinstance(info, int))
    print("{1:<{0}}{2}".format(padding, text, info))


def print_subnet_bool(info: int, text: str, padding: int = 25) -> None:
    assert(isinstance(info, bool))
=======
def print_subnet(info: int, text: str, padding: int = 25) -> None:
>>>>>>> a1990e22
    print("{1:<{0}}{2}".format(padding, text, info))


################################################################################
#                                                                              #
#   Validation functions                                                       #
#                                                                              #
################################################################################


def is_valid_ip(ip: str) -> bool:
    """Check if ip is valid ipv4 og ipv6."""
    return is_valid_ipv4(ip) or is_valid_ipv6(ip)


def is_valid_ipv4(ip: str) -> bool:
    """Check if ip is valid ipv4"""
    try:
        ipaddress.IPv4Address(ip)
    except ValueError:
        return False
    else:
        return True


def is_valid_ipv6(ip: str) -> bool:
    """Check if ip is valid ipv6"""
    try:
        ipaddress.IPv6Address(ip)
    except ValueError:
        return False
    else:
        return True


def is_valid_subnet(net: str) -> bool:
    """Check if net is a valid subnet"""
    if is_valid_ip(net):
        return False
    try:
        ipaddress.ip_network(net)
        return True
    except ValueError:
        return False


def is_valid_ttl(ttl: typing.Union[int, str, bytes]) -> bool:  # int?
    """Check application specific ttl restrictions."""
    if ttl == "default":
        return True
    if not isinstance(ttl, int):
        try:
            ttl = int(ttl)
        except ValueError:
            return False
    return 300 <= ttl <= 68400


def is_valid_email(email: typing.AnyStr) -> bool:
    """Check if email looks like a valid email"""
    if not isinstance(email, str):
        try:
            email = str(email)
        except ValueError:
            return False
    return True if re.match(r"^[^\s@]+@[^\s@]+\.[^\s@]+$", email) else False


def is_valid_loc(loc: str) -> bool:
    # TODO LOC: implement validate loc
    return True


def is_valid_location_tag(loc: str) -> bool:
    """Check if valid location tag"""
    return loc in location_tags


def is_valid_category_tag(cat: str) -> bool:
    """Check if valid location tag"""
    return cat in category_tags<|MERGE_RESOLUTION|>--- conflicted
+++ resolved
@@ -349,12 +349,8 @@
     else:
         cli_warning("Not a valid ip range or ip address")
 
-<<<<<<< HEAD
 
 def get_subnet_used_list(ip_range: str):
-=======
-def get_subnet_used_list(ip_range: str) :
->>>>>>> a1990e22
     "Return a list of the addresses in use on a given subnet"
     url = "http://{}:{}/subnets/{}{}".format(
         conf["server_ip"],
@@ -364,8 +360,7 @@
     )
     return get(url).json()
 
-<<<<<<< HEAD
-=======
+
 def get_vlan_mapping():
     """"Get VLAN mapping: subnet - vlan"""
     vlans = {}
@@ -386,7 +381,6 @@
                 if match:
                     vlans[match.group('vlan')] = match.group('range')
 
->>>>>>> a1990e22
 
 ################################################################################
 #                                                                              #
@@ -544,23 +538,7 @@
         print("{1:<{0}}{2}".format(padding, "", hosts[x]))
     print("{1:<{0}}{2}{3}".format(padding, "", subnet.broadcast_address, " (broadcast)" ))
 
-<<<<<<< HEAD
-
-def print_subnet_str(info: str, text: str, padding: int = 25) -> None:
-    assert(isinstance(info, str))
-    print("{1:<{0}}{2}".format(padding, text, info))
-
-
-def print_subnet_int(info: int, text: str, padding: int = 25) -> None:
-    assert(isinstance(info, int))
-    print("{1:<{0}}{2}".format(padding, text, info))
-
-
-def print_subnet_bool(info: int, text: str, padding: int = 25) -> None:
-    assert(isinstance(info, bool))
-=======
 def print_subnet(info: int, text: str, padding: int = 25) -> None:
->>>>>>> a1990e22
     print("{1:<{0}}{2}".format(padding, text, info))
 
 
